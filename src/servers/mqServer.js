import amqp from 'amqplib';
import path from 'path';
import dotenv from 'dotenv';
import { logger } from './utils/index.js';

// 根據 NODE_ENV 決定使用哪個 .env 文件（使用 switch，支援 production / dev / 其他）
let envFile;
switch (process.env.NODE_ENV) {
  case 'production':
    envFile = '.env.production';
    break;
  case 'development':
    envFile = '.env.development';
    break;
  default:
    envFile = '.env';
}

<<<<<<< HEAD
require('dotenv').config({ path: path.resolve(process.cwd(), envFile) });
=======
dotenv.config({ path: path.resolve(process.cwd(), envFile) });
>>>>>>> 2d94dc79

import { MQ_ENABLED, MQ_CONFIG, getMqUrl } from './config/mqConfig.js';

let connection = null;
let channel = null;
let reconnectAttempts = 0;
let pendingConnect = null; // Promise for ongoing connect() to avoid concurrent connects
let reconnectTimer = null;  // timer id for scheduled reconnect

// 从配置导入交换机类型
const EXCHANGE_TYPES = {
  DIRECT: 'direct',
  TOPIC: 'topic',
  FANOUT: 'fanout'
};

// 从配置导入交换机
const EXCHANGES = {
  OCPP_EVENTS: MQ_CONFIG.exchanges.ocppEvents.name,
  EMS_EVENTS: MQ_CONFIG.exchanges.emsEvents.name,
  NOTIFICATION_EVENTS: MQ_CONFIG.exchanges.notificationEvents.name
};

/**
 * 连接到RabbitMQ并创建通道和交换机
 * @returns {Promise<{connection: *, channel: *}|null>}
 */
async function connect() {
  // Avoid concurrent connect attempts
  if (pendingConnect) return pendingConnect;

  pendingConnect = (async () => {
    try {
    // 检查是否启用了MQ
    if (!MQ_ENABLED) {
      logger.warn('⚠️ MQ功能已通过环境变量禁用');
      return null;
    }
    
    // 检查是否在Docker环境中运行
    const isDocker = process.env.DOCKER_ENV === 'true';
    if (isDocker) {
      logger.info('🐳 检测到Docker环境，使用Docker网络中的RabbitMQ地址');
    }
    
    // 获取连接URL
    const url = getMqUrl(isDocker);
  logger.info(`🔌 连接到RabbitMQ: ${url.replace(/:[^:]*@/, ':****@')}`); // 隐藏密码
    
    // 设置连接选项
    const connectOptions = {
      timeout: MQ_CONFIG.connection.options.timeout,
      heartbeat: MQ_CONFIG.connection.options.heartbeat
    };
    
  connection = await amqp.connect(url, connectOptions);
  channel = await connection.createChannel();
    
    // 创建交换机
    await channel.assertExchange(
      MQ_CONFIG.exchanges.ocppEvents.name, 
      MQ_CONFIG.exchanges.ocppEvents.type, 
      MQ_CONFIG.exchanges.ocppEvents.options
    );
    await channel.assertExchange(
      MQ_CONFIG.exchanges.emsEvents.name, 
      MQ_CONFIG.exchanges.emsEvents.type, 
      MQ_CONFIG.exchanges.emsEvents.options
    );
    await channel.assertExchange(
      MQ_CONFIG.exchanges.notificationEvents.name, 
      MQ_CONFIG.exchanges.notificationEvents.type, 
      MQ_CONFIG.exchanges.notificationEvents.options
    );
    
  logger.info('✅ MQ连接成功，交换机初始化完成');
    
    // 连接成功后重置重连计数
    reconnectAttempts = 0;
    if (reconnectTimer) {
      clearTimeout(reconnectTimer);
      reconnectTimer = null;
    }
    
    // 监听连接关闭事件
    connection.on('close', () => {
      logger.warn('⚠️ MQ连接关闭，准备重连...');
      handleReconnect();
    });
    
    // 监听错误事件
    connection.on('error', (err) => {
      logger.error('❌ MQ连接错误:', err.message);
      if (connection) {
        connection.close().catch((closeErr) => {
          logger.error('关闭连接出错:', closeErr);
        });
      }
    });
    
    return { connection, channel };
  } catch (error) {
    logger.error('❌ MQ连接失败:', error?.message || error);
    logger.info('🔄 将尝试重连...');
    // schedule reconnect and return null
    handleReconnect();
    return null;
  } finally {
    pendingConnect = null;
  }
  })();

  return pendingConnect;
}

/**
 * 处理重连逻辑
 * @returns {Promise<null>}
 */
function handleReconnect() {
  reconnectAttempts++;

  // 检查是否达到最大重连次数
  const { maxAttempts, interval } = MQ_CONFIG.reconnect;
  const backoffMultiplier = MQ_CONFIG.reconnect.backoffMultiplier || 1;

  if (maxAttempts > 0 && reconnectAttempts > maxAttempts) {
    logger.error(`❌ 已达到最大重连次数(${maxAttempts})，停止重连`);
    return null;
  }

  const delay = Math.min(interval * Math.pow(backoffMultiplier, reconnectAttempts - 1), MQ_CONFIG.reconnect.maxDelay || 60000);
  logger.info(`🔄 重连尝试 ${reconnectAttempts}${maxAttempts > 0 ? `/${maxAttempts}` : ''}，将在${Math.round(delay/1000)}秒后进行...`);

  if (reconnectTimer) clearTimeout(reconnectTimer);
  reconnectTimer = setTimeout(() => {
    // call connect which manages pendingConnect
    connect().catch((err) => logger.error('重连失败:', err));
  }, delay);

  return null;
}

/**
 * 安全关闭MQ连接
 */
async function close() {
  try {
    if (channel) {
      await channel.close();
      logger.info('✅ MQ通道已关闭');
    }
    if (connection) {
      await connection.close();
      logger.info('✅ MQ连接已安全关闭');
    }
  } catch (error) {
    logger.error('❌ 关闭MQ连接出错:', error.message);
  } finally {
    channel = null;
    connection = null;
    // 重置重连计数
    reconnectAttempts = 0;
    if (reconnectTimer) {
      clearTimeout(reconnectTimer);
      reconnectTimer = null;
    }
  }
}

/**
 * 检查MQ是否已连接并可用
 * @returns {boolean}
 */
function isConnected() {
  return connection !== null && channel !== null;
}

// 檢查MQ是否已初始化（即是否曾成功建立通道）
function isInitialized() {
  return channel !== null;
}

/**
 * Publish a message to an exchange
 * @param {string} exchange
 * @param {string} routingKey
 * @param {Buffer|string|Object} message
 * @param {Object} options
 */
function publish(exchange, routingKey = '', message = '', options = {}) {
  if (!channel) throw new Error('MQ channel not available');
  const payload = (typeof message === 'object' && !Buffer.isBuffer(message)) ? Buffer.from(JSON.stringify(message)) : Buffer.from(String(message));
  return channel.publish(exchange, routingKey, payload, options);
}

// 导出模块
function getConnection() { return connection; }
function getChannel() { return channel; }

// 导出模块（统一导出）
export { connect, initialize, close, publish, EXCHANGES, EXCHANGE_TYPES, getConnection, getChannel, isConnected, isInitialized, handleReconnect, MQ_CONFIG };

/**
 * 初始化MQ (连接 + 初始化消费者)
 * @param {number} maxRetries
 * @param {number} retryDelay
 * @returns {Promise<boolean>} 是否初始化成功
 */
async function initialize(maxRetries = 3, retryDelay = 5000) {
  // 如果未启用 MQ，直接返回 false
  if (!MQ_ENABLED) {
    logger.warn('⚠️ MQ已被禁用，跳过初始化');
    return false;
  }

  try {
    logger.info('🔧 开始初始化 MQ (connect + consumers)');

    // 连接尝试（带重试）
    let mqConnection = null;
    let retryCount = 0;

    while (!mqConnection && retryCount < maxRetries) {
      if (retryCount > 0) {
        logger.info(`MQ连接重试 (${retryCount}/${maxRetries})...`);
        await new Promise(resolve => setTimeout(resolve, retryDelay));
      }

      mqConnection = await connect();
      retryCount++;
    }

    if (!mqConnection) {
      logger.warn('无法连接到 RabbitMQ，跳过消费者初始化');
      return false;
    }

    logger.info('MQ 已连接，开始初始化消费者...');

    // 动态导入消费者以防止循环依赖
    const ocppEventConsumer = await import('./consumers/ocppEventConsumer.js');
    const emsEventConsumer = await import('./consumers/emsEventConsumer.js');

    const results = await Promise.allSettled([
      ocppEventConsumer.initConsumers(),
      emsEventConsumer.initConsumers()
    ]);

    const failures = results.filter(r => r.status === 'rejected');
    if (failures.length > 0) {
      logger.warn(`${failures.length} 个消费者初始化失败，系统将使用部分 MQ 功能运行`);
      failures.forEach((f, i) => logger.warn(`消费者初始化错误 ${i + 1}: ${f.reason?.message || f.reason}`));
    } else {
      logger.info('✅ 所有 MQ 消费者初始化成功');
    }

    // 尝试更新系统状态并发送启动通知（若可用）
    try {
      const services = await import('./services/index.js');
      if (services.systemStatusService && typeof services.systemStatusService.updateMqStatus === 'function') {
        services.systemStatusService.updateMqStatus({
          initialized: true,
          connected: true,
          consumers: results.filter(r => r.status === 'fulfilled').length
        });
      }

      if (services.systemStatusService && typeof services.systemStatusService.sendStatusReport === 'function') {
        try {
          await services.systemStatusService.sendStatusReport('startup');
          logger.info('系统启动通知已发送');
        } catch (notifyErr) {
          logger.warn(`发送启动通知失败: ${notifyErr.message}`);
        }
      }
    } catch (svcErr) {
      logger.warn('无法更新 systemStatusService: ', svcErr.message);
    }

    return true;
  } catch (err) {
    logger.error('MQ 初始化过程发生错误: ', err.message || err);
    return false;
  }
}<|MERGE_RESOLUTION|>--- conflicted
+++ resolved
@@ -16,11 +16,7 @@
     envFile = '.env';
 }
 
-<<<<<<< HEAD
-require('dotenv').config({ path: path.resolve(process.cwd(), envFile) });
-=======
 dotenv.config({ path: path.resolve(process.cwd(), envFile) });
->>>>>>> 2d94dc79
 
 import { MQ_ENABLED, MQ_CONFIG, getMqUrl } from './config/mqConfig.js';
 
